--- conflicted
+++ resolved
@@ -67,16 +67,13 @@
 	varTokenPublicKey                   = "token.publickey"
 	varTokenPrivateKey                  = "token.privatekey"
 	varCacheControlWorkItems            = "cachecontrol.workitems"
-<<<<<<< HEAD
 	varCacheControlWorkItemTypes        = "cachecontrol.workitemtypes"
+	varCacheControlWorkItemLinks        = "cachecontrol.workitemLinks"
 	varCacheControlWorkItemLinkTypes    = "cachecontrol.workitemlinktypes"
 	varCacheControlSpaces               = "cachecontrol.spaces"
+	varCacheControlUsers                = "cachecontrol.users"
 	varCacheControlIterations           = "cachecontrol.iterations"
-=======
-	varCacheControlWorkItemLinks        = "cachecontrol.workitemLinks"
->>>>>>> 46ee6200
 	varCacheControlAreas                = "cachecontrol.areas"
-	varCacheControlUsers                = "cachecontrol.users"
 	varCacheControlUser                 = "cachecontrol.user"
 	defaultConfigFile                   = "config.yaml"
 	varOpenshiftTenantMasterURL         = "openshift.tenant.masterurl"
@@ -176,14 +173,11 @@
 
 	// HTTP Cache-Control/max-age default
 	c.v.SetDefault(varCacheControlWorkItems, "max-age=300")
-<<<<<<< HEAD
-	c.v.SetDefault(varCacheControlWorkItemTypes, "max-age=86400")     // 1 day
+	c.v.SetDefault(varCacheControlWorkItemTypes, "max-age=86400") // 1 day
+	c.v.SetDefault(varCacheControlWorkItemLinks, "max-age=300")
 	c.v.SetDefault(varCacheControlWorkItemLinkTypes, "max-age=86400") // 1 day
 	c.v.SetDefault(varCacheControlSpaces, "max-age=300")
 	c.v.SetDefault(varCacheControlIterations, "max-age=300")
-=======
-	c.v.SetDefault(varCacheControlWorkItemLinks, "max-age=300")
->>>>>>> 46ee6200
 	c.v.SetDefault(varCacheControlAreas, "max-age=300")
 	c.v.SetDefault(varCacheControlUsers, "max-age=300")
 	// data returned from '/api/user' must not be cached by intermediate proxies,
