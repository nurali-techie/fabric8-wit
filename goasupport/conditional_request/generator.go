--- conflicted
+++ resolved
@@ -75,11 +75,8 @@
 		"workitemlinkdsl": "github.com/almighty/almighty-core/workitem/link",
 		"spacedsl":        "github.com/almighty/almighty-core/space",
 		"iterationdsl":    "github.com/almighty/almighty-core/iteration",
-<<<<<<< HEAD
 		"accountdsl":      "github.com/almighty/almighty-core/account",
-=======
 		"areadsl":         "github.com/almighty/almighty-core/area",
->>>>>>> 948316e0
 	}
 	structPackages = map[string]string{
 		"WorkItem":         "workitemdsl",
@@ -87,12 +84,9 @@
 		"WorkItemLinkType": "workitemlinkdsl",
 		"Space":            "spacedsl",
 		"Iteration":        "iterationdsl",
-<<<<<<< HEAD
 		"User":             "accountdsl",
 		"Identity":         "accountdsl",
-=======
 		"Area":             "areadsl",
->>>>>>> 948316e0
 	}
 
 }
